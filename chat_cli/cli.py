"""Terminal Chat CLI built on top of OpenAI models.

This is an extracted version of the original single-file implementation,
refactored into a small package for improved maintainability.
"""
from __future__ import annotations

import argparse
import os
import sys
import readline  # noqa: F401 – side-effect: history & line editing
from rich.panel import Panel
from datetime import datetime
from pathlib import Path
from typing import List, Optional

try:
    import questionary  # type: ignore
except Exception:  # pragma: no cover - library might be missing in tests
    class _DummyQuestionary:
        def select(self, *args, **kwargs):
            raise RuntimeError("questionary library is required")

    questionary = _DummyQuestionary()

from openai import OpenAI  # type: ignore

from .core import Session, SUPPORTED_MODELS, SYSTEM_PROMPT
from .core.client import OpenAIClientWrapper
from .utils import (
    Ansi,
    USER_LABEL,
    console,
)

# ---------------------------------------------------------------------------
# Helper classes
# ---------------------------------------------------------------------------


class ChatCLI:
    """High-level orchestration class for the interactive REPL."""

    def __init__(self, initial_session: Session, client_wrapper: OpenAIClientWrapper):
        self.session = initial_session
        self.client = client_wrapper

    # ---------------- Utility ----------------

    def list_sessions(self) -> None:
        Session.list_sessions(current=self.session.name)

    # -------------- Interactive pickers ---------------

    @staticmethod
    def _interactive_picker(
        title: str, options: List[str], current: Optional[str] = None
    ) -> Optional[str]:
        """Present *options* to the user and return the selected value."""
        if not options:
            console.print("(no items available)")
            return None

<<<<<<< HEAD
        console.print(Ansi.style(title, Ansi.BOLD, Ansi.FG_MAGENTA))
=======
        if questionary is not None:
            try:
                return questionary.select(
                    title,
                    choices=options,
                    default=current,
                ).ask()
            except (KeyboardInterrupt, EOFError):
                print()
                return None

        # Fallback if questionary is unavailable
        print(Ansi.style(title, Ansi.BOLD, Ansi.FG_MAGENTA))
>>>>>>> f5b74b40
        for idx, item in enumerate(options, start=1):
            star = "\u2190 current" if current and item == current else ""
            colour = Ansi.FG_GREEN if star else Ansi.FG_CYAN
            console.print(f"  {idx}. {Ansi.style(item, colour)} {star}")

        try:
            choice_str = console.input("Select number (Enter to cancel): ").strip()
        except (EOFError, KeyboardInterrupt):
            console.print()
            return None

        if not choice_str:
            return None  # cancelled

        if not choice_str.isdigit():
            console.print(Ansi.style("Invalid selection – expected a number.", Ansi.FG_RED))
            return None

        choice = int(choice_str)
        if not (1 <= choice <= len(options)):
            console.print(Ansi.style("Selection out of range.", Ansi.FG_RED))
            return None

        return options[choice - 1]

    # ---------------- Command handling ---------------

    def handle_command(self, line: str) -> bool:
        """Handle slash commands. Return False to exit REPL."""

        parts = line.strip().split()
        if not parts:
            return True

        cmd = parts[0].lower()

        if cmd == "/help":
            from . import __doc__ as _doc  # lazy import to avoid circularity

            console.print(_doc or "(no help available)")

        elif cmd == "/exit":
            self.session.save()
            console.print("Session saved. Bye!")
            return False

        elif cmd == "/model":
            if len(parts) == 1:
                selection = self._interactive_picker(
                    "Select a model:", SUPPORTED_MODELS, current=self.session.model
                )
                if selection and selection in SUPPORTED_MODELS:
                    self.session.model = selection
                    console.print(f"[model switched to {self.session.model}]")
                return True

            if len(parts) != 2:
                console.print("Usage: /model <model_name>")
            else:
                model_name = parts[1]
                if model_name not in SUPPORTED_MODELS:
                    console.print("Unsupported model. Use /models to see the list of supported models.")
                else:
                    self.session.model = model_name
                    console.print(f"[model switched to {self.session.model}]")

        elif cmd == "/models":
            console.print("Supported models:")
            for m in SUPPORTED_MODELS:
                marker = " <- current" if m == self.session.model else ""
                console.print(f"  {m}{marker}")

        elif cmd == "/list":
            self.list_sessions()

        elif cmd == "/new":
            if len(parts) != 2:
                console.print("Usage: /new <session_name>")
            else:
                self.session.save()
                self.session = Session(name=parts[1], model=self.session.model)
                console.print(f"[new session '{self.session.name}' started]")

        elif cmd == "/switch":
            if len(parts) == 1:
                from pathlib import Path

                session_files = sorted(Session.SESSIONS_DIR.glob(f"*{Session.FILENAME_SUFFIX}"))
                session_names = [f.stem for f in session_files if f.stem != self.session.name]
                selection = self._interactive_picker(
                    "Switch to session:", session_names, current=self.session.name
                )
                if selection:
                    try:
                        self.session.save()
                        self.session = Session.load(selection)
                        console.print(
                            f"[switched to session '{self.session.name}'] (model={self.session.model})"
                        )
                    except FileNotFoundError as exc:
                        console.print(exc)
                return True

            if len(parts) != 2:
                console.print("Usage: /switch <session_name>")
            else:
                try:
                    self.session.save()
                    self.session = Session.load(parts[1])
                    console.print(
                        f"[switched to session '{self.session.name}'] (model={self.session.model})"
                    )
                except FileNotFoundError as exc:
                    console.print(exc)

        elif cmd == "/clear":
            # Remove all turn messages but keep system prompt
            self.session.messages.clear()
            self.session.messages.insert(0, {"role": "system", "content": SYSTEM_PROMPT})

            # Reset any IDs cached in the wrapper so next request starts fresh
            if hasattr(self.client, "_last_response_id"):
                self.client._last_response_id = None  # pylint: disable=protected-access

            self.session.save()
            console.print("[conversation cleared – system prompt reinstated]")

        elif cmd == "/tool":
            if (
                len(parts) != 3
                or parts[1].lower() != "websearch"
                or parts[2] not in {"on", "off"}
            ):
                console.print("Usage: /tool websearch on|off")
            else:
                self.session.enable_web_search = parts[2] == "on"
                state = "enabled" if self.session.enable_web_search else "disabled"
                console.print(f"[web search tool {state}]")

        elif cmd == "/reasoning":
            if len(parts) != 2 or parts[1] not in {"on", "off"}:
                console.print("Usage: /reasoning on|off")
            else:
                self.session.enable_reasoning_summary = parts[1] == "on"
                state = "enabled" if self.session.enable_reasoning_summary else "disabled"
                console.print(f"[reasoning summaries {state}]")

        elif cmd == "/delete":
            if len(parts) == 1:
                from pathlib import Path

                session_files = sorted(Session.SESSIONS_DIR.glob(f"*{Session.FILENAME_SUFFIX}"))
                session_names = [f.stem for f in session_files if f.stem != self.session.name]
                selection = self._interactive_picker("Delete session:", session_names)
                if not selection:
                    return True
                target = selection
            elif len(parts) == 2:
                target = parts[1]
            else:
                console.print("Usage: /delete <session_name>")
                return True

            if target == self.session.name:
                console.print(
                    Ansi.style(
                        "Cannot delete the session you are currently using. Switch to another session first.",
                        Ansi.FG_RED,
                    )
                )
                return True

            path = Session.SESSIONS_DIR / f"{target}{Session.FILENAME_SUFFIX}"
            if not path.exists():
                console.print(f"Session '{target}' does not exist.")
                return True

            try:
                path.unlink()
                console.print(f"[session '{target}' deleted]")
            except OSError as exc:
                console.print(Ansi.style(f"Failed to delete session '{target}': {exc}", Ansi.FG_RED))
            return True

        else:
            console.print(Ansi.style(f"Unknown command: {cmd} (see /help)", Ansi.FG_RED))

        return True

    # ---------------- Interaction loop ---------------

    def repl(self) -> None:
        """Run the interactive read–eval–print-loop."""
        console.print(Panel.fit("OpenAI Chat CLI", style="bold magenta"))

        console.print(
            Ansi.style("Type your message and press Enter. Commands start with '/'.", Ansi.FG_YELLOW),
            Ansi.style(f"Current model: {self.session.model}.", Ansi.FG_YELLOW),
            Ansi.style("Type /help for help.", Ansi.FG_YELLOW),
            sep="\n",
        )

        while True:
            try:
                line = console.input(f"{USER_LABEL}> ").strip()
            except (EOFError, KeyboardInterrupt):
                console.print("\n[signal caught – exiting]")
                self.session.save()
                break

            if not line:
                continue

            if line.startswith("/"):
                if not self.handle_command(line):
                    break
                continue

            # Add user message & save early
            self.session.add_user_message(line)
            self.session.save()

            assistant_content = self.client.chat_completion(
                model=self.session.model,
                messages=self.session.messages,
                enable_web_search=self.session.enable_web_search,
                enable_reasoning_summary=self.session.enable_reasoning_summary,
            )
            self.session.add_assistant_message(assistant_content)
            self.session.save()


# ---------------------------------------------------------------------------
# Entrypoint helpers (keeping it separate simplifies __main__ handling)
# ---------------------------------------------------------------------------

def _parse_args() -> argparse.Namespace:  # pragma: no cover
    parser = argparse.ArgumentParser(
        description="Interactive CLI for OpenAI chat models with session support."
    )
    parser.add_argument("--session", "-s", help="Session name (default: 'default')", default="default")
    parser.add_argument("--model", "-m", help="Model name to use (overrides saved value)")
    return parser.parse_args()


def run_cli() -> None:  # pragma: no cover
    args = _parse_args()

    # ------------------------------------------------------------------
    # Load or create session
    # ------------------------------------------------------------------
    try:
        session = Session.load(args.session)
        if args.model:
            session.model = args.model
    except FileNotFoundError:
        default_model = args.model or os.getenv("OPENAI_DEFAULT_MODEL", "gpt-4o")
        if default_model not in SUPPORTED_MODELS:
            console.print(
                f"Warning: model '{default_model}' is not in the supported list. "
                "Falling back to default 'gpt-4o'."
            )
            default_model = "gpt-4o"
        session = Session(name=args.session, model=default_model)

    # ------------------------------------------------------------------
    # Configure OpenAI SDK
    # ------------------------------------------------------------------
    api_key = os.getenv("OPENAI_API_KEY")
    if not api_key:
        # Fallback: attempt to read from ~/.zshrc (convenience for macOS users)
        zshrc_path = Path.home() / ".zshrc"
        if zshrc_path.exists():
            rc_text = zshrc_path.read_text()
            import re

            pattern = re.compile(r"(?:export\s+)?OPENAI_API_KEY\s*=\s*['\"]?([^'\"\n]+)['\"]?")
            match = pattern.search(rc_text)
            if match:
                api_key = match.group(1).strip()
                os.environ["OPENAI_API_KEY"] = api_key  # inject for downstream

        if not api_key:
            sys.stderr.write(
                "Error: OPENAI_API_KEY environment variable is not set.\n"
                "(Tried reading from environment and ~/.zshrc)\n"
            )
            sys.exit(1)

    client_kwargs = {"api_key": api_key}
    base_url = os.getenv("OPENAI_BASE_URL")
    if base_url:
        client_kwargs["base_url"] = base_url

    client = OpenAI(**client_kwargs)  # type: ignore[arg-type]
    wrapper = OpenAIClientWrapper(client)

    ChatCLI(session, wrapper).repl()


if __name__ == "__main__":  # pragma: no cover
    run_cli() <|MERGE_RESOLUTION|>--- conflicted
+++ resolved
@@ -61,9 +61,6 @@
             console.print("(no items available)")
             return None
 
-<<<<<<< HEAD
-        console.print(Ansi.style(title, Ansi.BOLD, Ansi.FG_MAGENTA))
-=======
         if questionary is not None:
             try:
                 return questionary.select(
@@ -77,7 +74,7 @@
 
         # Fallback if questionary is unavailable
         print(Ansi.style(title, Ansi.BOLD, Ansi.FG_MAGENTA))
->>>>>>> f5b74b40
+
         for idx, item in enumerate(options, start=1):
             star = "\u2190 current" if current and item == current else ""
             colour = Ansi.FG_GREEN if star else Ansi.FG_CYAN
